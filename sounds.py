--- conflicted
+++ resolved
@@ -6,16 +6,6 @@
 # description: classes and functions to represent and manipulate phonemes
 import numpy as np
 
-<<<<<<< HEAD
-AIRWAY = None
-CAVITY = None
-VOICING = None
-MANNER = None
-PLACE = None
-
-SONORITY_LOFI = None
-SONORITY_HIFI = None
-=======
 # --- Base features used by the Sound class and its descendents ---
 
 # Direction of airflow to produce this sound
@@ -117,7 +107,6 @@
                  ROUNDNESS,
                  SONORITY]
 
->>>>>>> 7881639b
 
 class Sound(object):
     '''
